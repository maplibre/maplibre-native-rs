--- conflicted
+++ resolved
@@ -3,19 +3,7 @@
 
 use downloader::{Download, Downloader};
 
-<<<<<<< HEAD
-// This allows build support to be unit-tested as well as packaged with the crate.
-#[path = "build_helper.rs"]
-mod build_helper;
-
-use build_helper::parse_deps;
-use walkdir::WalkDir;
-
-const MLN_GIT_REPO: &str = "https://github.com/maplibre/maplibre-native.git";
 const MLN_REVISION: &str = "fe158c7e9b0b3f748f88d34ad384a7bcbc2cf903";
-=======
-const MLN_REVISION: &str = "aeaadc06b4e0614f4f243db4dce210c22dde9f9c";
->>>>>>> b76ecf2a
 
 /// Supported graphics rendering APIs.
 #[derive(PartialEq, Eq, Clone, Copy)]
@@ -230,40 +218,8 @@
         cpp_root.parent().unwrap().display()
     );
 
-<<<<<<< HEAD
-        println!("cargo:rustc-link-lib=sqlite3");
-        println!("cargo:rustc-link-lib=uv");
-        println!("cargo:rustc-link-lib=curl");
-        println!("cargo:rustc-link-lib=z");
-
-        match GraphicsRenderingAPI::from_selected_features() {
-            GraphicsRenderingAPI::Vulkan => {
-                // all libraries below are from glslang-dev despite their names
-                println!("cargo:rustc-link-lib=glslang");
-                println!("cargo:rustc-link-lib=glslang-default-resource-limits");
-                println!("cargo:rustc-link-lib=SPIRV");
-                println!("cargo:rustc-link-lib=SPIRV-Tools-opt");
-                println!("cargo:rustc-link-lib=SPIRV-Tools");
-                println!("cargo:rustc-link-lib=MachineIndependent");
-                println!("cargo:rustc-link-lib=GenericCodeGen");
-            }
-            GraphicsRenderingAPI::OpenGL => {
-                println!("cargo:rustc-link-lib=GL");
-                println!("cargo:rustc-link-lib=EGL");
-            }
-            GraphicsRenderingAPI::Metal => {
-                // macOS does require dynamic linking against some proprietary system libraries
-                // We have not tested this part
-            }
-=======
     println!("cargo:rustc-link-lib=sqlite3");
     println!("cargo:rustc-link-lib=uv");
-    println!("cargo:rustc-link-lib=icuuc");
-    println!("cargo:rustc-link-lib=icui18n");
-    //println!("cargo:rustc-link-lib=nu"); // todo add to docs => git clone https://bitbucket.org/alekseyt/nunicode.git && cmake .  && make && sudo make install
-    println!("cargo:rustc-link-lib=jpeg");
-    println!("cargo:rustc-link-lib=png");
-    println!("cargo:rustc-link-lib=webp");
     println!("cargo:rustc-link-lib=curl");
     println!("cargo:rustc-link-lib=z");
     match GraphicsRenderingAPI::from_selected_features() {
@@ -276,7 +232,6 @@
             println!("cargo:rustc-link-lib=SPIRV-Tools");
             println!("cargo:rustc-link-lib=MachineIndependent");
             println!("cargo:rustc-link-lib=GenericCodeGen");
->>>>>>> b76ecf2a
         }
         GraphicsRenderingAPI::OpenGL => {
             println!("cargo:rustc-link-lib=GL");
