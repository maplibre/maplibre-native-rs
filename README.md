# MapLibre-native-rs

[![GitHub](https://img.shields.io/badge/github-maplibre/maplibre--native--rs-8da0cb?logo=github)](https://github.com/maplibre/maplibre-native-rs)
[![crates.io version](https://img.shields.io/crates/v/maplibre_native)](https://crates.io/crates/maplibre_native)
[![docs.rs](https://img.shields.io/docsrs/maplibre_native)](https://docs.rs/maplibre_native)
[![crates.io license](https://img.shields.io/crates/l/maplibre_native)](https://github.com/maplibre/maplibre-native-rs/blob/main/LICENSE-APACHE)
[![CI build](https://github.com/maplibre/maplibre-native-rs/actions/workflows/ci.yml/badge.svg)](https://github.com/maplibre/maplibre-native-rs/actions)

Rust bindings to the [MapLibre Native](https://github.com/maplibre/maplibre-native) map rendering engine.

## Usage

We use `maplibre-native`s' core build, a static, pre-compiled library.
We also allow you to compile this yourself. Instructions for this are below.

### Backend Features

This crate supports multiple rendering backends:

- `vulkan` (default on Linux/Windows): `cargo build --features vulkan`
- `opengl` (cross-platform): `cargo build --features opengl`
- `metal` (default on macOS/iOS): `cargo build --features metal`

If no feature is specified, the crate will automatically select the platform-appropriate default backend.

### Platform Support

The following platform and rendering-API combinations are supported and tested in CI:

| Platform    | Metal | Vulkan | OpenGL |
|-------------|-------|--------|--------|
| Linux x86   | ❌     | ✅      | ✅      |
| Linux ARM   | ❌     | ✅      | ✅      |
| Windows x86 | ❌     | 🟨     | 🟨     |
| Windows ARM | ❌     | 🟨     | 🟨     |
| macOS ARM   | 🟨    | 🟨[^1] | ❌      |

<sub>
✅ = IS supported and tested in CI
🟨 = SHOULD be supported, but currently is not
❌ = Not possible
</sub>

[^1]: Vulcan support on macos is provided via MoltenVK. There is a slight performance overhead for this with little upsides. Both Metal and Vulcan run through the same extensive test suite upstream. You can use Vulcan if you find a bug in the Metal implementation until we have fixed it upstream.

## Development

- This project is easier to develop with [just](https://github.com/casey/just#readme), a modern alternative to `make`.
  Install it with `cargo install just`.
- To get a list of available commands, run `just`.
- To run tests, use `just test`.

### Dependencies

> [!NOTE]
> The version of `libicu` is quite specific.
> There [is some work ongoing upstream](https://github.com/maplibre/maplibre-native/issues/3483) to build this into the static library we pull.

This command will install the required dependencies on Linux or macOS for the `vulkan` backend. You may also use it with `opengl` parameter on Linux. It is OK to run this command multiple times for each backend.

```shell
just install-dependencies vulkan
```

<<<<<<< HEAD
### Compiling MapLibre Native
=======
### Gettting MapLibre Native Core

Since we wrap the Maplibre native library, we need this and its headers to be included.

We can get the library and headers from two places:
- <details><summary>(default) downloaded from the releases page</summary>

  The specific version of [MapLibre Native](https://github.com/maplibre/maplibre-native) used is controlled by the `MLN_REVISION` constant in `build.rs`.
  This dependency is automatically updated via a GitHub workflow on the 1st of each month repository.
  A pull request is created if an update is available.
>>>>>>> b76ecf2a

  </details>
- <details><summary>if the env vars `MLN_CORE_LIBRARY_PATH` and `MLN_CORE_HEADERS_PATH` are set: from local disk via the environment variables</summary>

<<<<<<< HEAD
- if the `MLN_FROM_SOURCE` environment variable is set, the build script will compile the native library from that dir.
- if this repo has been cloned, it will contain the
  `/maplibre-native` submodule, which will be used to compile the library. Make sure to run
  `git submodule update --init --recursive` to fetch the submodule.
- if there is no
  `/maplibre-native` submodule, the build script assumes it is being run as a dependency, and will try to download the source into the
  `OUT_DIR`. Note that the first might take significant time to download and compile.
=======
  If you don't want to allow network access during buildscript execution, we allow you to download the release and tell us where you have downloaded the contents.
  You can also build from source by following the steps that maplibre-native does in CI to produce the artefacts.
>>>>>>> b76ecf2a

  </details>

<<<<<<< HEAD
The specific version of [MapLibre Native](https://github.com/maplibre/maplibre-native) used is controlled by the
`MLN_REVISION` constant in `build.rs`.
This dependency is automatically updated via a GitHub workflow on the 1st of each month repository.
A pull request is created if an update is available.
=======
## Development

- This project is easier to develop with [just](https://github.com/casey/just#readme), a modern alternative to `make`.
  Install it with `cargo install just`.
- To get a list of available commands, run `just`.
- To run tests, use `just test`.
>>>>>>> b76ecf2a

## Getting Involved

Join the `#maplibre-martin` slack channel at OSMUS -- automatic invite is at <https://slack.openstreetmap.us/>

## License

Licensed under either of

- Apache License, Version 2.0 ([LICENSE-APACHE](LICENSE-APACHE) or <https://www.apache.org/licenses/LICENSE-2.0>)
- MIT license ([LICENSE-MIT](LICENSE-MIT) or <https://opensource.org/licenses/MIT>)
  at your option.

### Contribution

Unless you explicitly state otherwise, any contribution intentionally
submitted for inclusion in the work by you, as defined in the
Apache-2.0 license, shall be dual-licensed as above, without any
additional terms or conditions.

### MapLibre Native Licence

This crate incorporates MapLibre Native assets during compilation by downloading and statically linking them. As a result, any project using this crate must comply with the [MapLibre Native License](https://github.com/maplibre/maplibre-native/blob/main/LICENSE.md) (BSD 2-Clause) requirements for binary distribution. This includes providing proper attribution and including the license text with your distributed binaries or source code.<|MERGE_RESOLUTION|>--- conflicted
+++ resolved
@@ -62,9 +62,6 @@
 just install-dependencies vulkan
 ```
 
-<<<<<<< HEAD
-### Compiling MapLibre Native
-=======
 ### Gettting MapLibre Native Core
 
 Since we wrap the Maplibre native library, we need this and its headers to be included.
@@ -75,39 +72,21 @@
   The specific version of [MapLibre Native](https://github.com/maplibre/maplibre-native) used is controlled by the `MLN_REVISION` constant in `build.rs`.
   This dependency is automatically updated via a GitHub workflow on the 1st of each month repository.
   A pull request is created if an update is available.
->>>>>>> b76ecf2a
 
   </details>
 - <details><summary>if the env vars `MLN_CORE_LIBRARY_PATH` and `MLN_CORE_HEADERS_PATH` are set: from local disk via the environment variables</summary>
 
-<<<<<<< HEAD
-- if the `MLN_FROM_SOURCE` environment variable is set, the build script will compile the native library from that dir.
-- if this repo has been cloned, it will contain the
-  `/maplibre-native` submodule, which will be used to compile the library. Make sure to run
-  `git submodule update --init --recursive` to fetch the submodule.
-- if there is no
-  `/maplibre-native` submodule, the build script assumes it is being run as a dependency, and will try to download the source into the
-  `OUT_DIR`. Note that the first might take significant time to download and compile.
-=======
   If you don't want to allow network access during buildscript execution, we allow you to download the release and tell us where you have downloaded the contents.
   You can also build from source by following the steps that maplibre-native does in CI to produce the artefacts.
->>>>>>> b76ecf2a
 
   </details>
 
-<<<<<<< HEAD
-The specific version of [MapLibre Native](https://github.com/maplibre/maplibre-native) used is controlled by the
-`MLN_REVISION` constant in `build.rs`.
-This dependency is automatically updated via a GitHub workflow on the 1st of each month repository.
-A pull request is created if an update is available.
-=======
 ## Development
 
 - This project is easier to develop with [just](https://github.com/casey/just#readme), a modern alternative to `make`.
   Install it with `cargo install just`.
 - To get a list of available commands, run `just`.
 - To run tests, use `just test`.
->>>>>>> b76ecf2a
 
 ## Getting Involved
 
