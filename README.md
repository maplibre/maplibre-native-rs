# MapLibre-native-rs

[![GitHub](https://img.shields.io/badge/github-nyurik/maplibre--native--rs-8da0cb?logo=github)](https://github.com/nyurik/maplibre-native-rs)
[![crates.io version](https://img.shields.io/crates/v/maplibre_native)](https://crates.io/crates/maplibre_native)
[![docs.rs](https://img.shields.io/docsrs/maplibre_native)](https://docs.rs/maplibre_native)
[![crates.io license](https://img.shields.io/crates/l/maplibre_native)](https://github.com/nyurik/maplibre-native-rs/blob/main/LICENSE-APACHE)
[![CI build](https://github.com/nyurik/maplibre-native-rs/actions/workflows/ci.yml/badge.svg)](https://github.com/nyurik/maplibre-native-rs/actions)

Rust bindings to the [MapLibre Native](https://github.com/maplibre/maplibre-native) map rendering engine.

## Usage

We use `maplibre-native`s' core build, a static, pre-compiled library.
We also allow you to compile this yourself. Instructions for this are below.

### Backend Features

This crate supports multiple rendering backends:

- `vulkan` (default on Linux/Windows): `cargo build --features vulkan`
- `opengl` (cross-platform): `cargo build --features opengl`
- `metal` (default on macOS/iOS): `cargo build --features metal`

If no feature is specified, the crate will automatically select the platform-appropriate default backend.

### Platform Support

<<<<<<< HEAD
The following platform and backend combinations are supported and tested in CI:

| Platform  | Vulkan | OpenGL | Metal |
|-----------|--------|--------|-------|
| Linux x86 | ✅     | ✅     | ❌     |
| Linux ARM | ✅     | ✅     | ❌     |
| macOS ARM | ✅     | ✅     | ✅    |
=======
We offer the following platform and backend combinations:

| Platform  | Vulkan | OpenGL | Metal |
|-----------|--------|--------|-------|
| Linux x86 | ✅     | 🟨     | ❌     |
| Linux ARM | 🟨     | 🟨     | ❌     |
| macOS ARM | 🟨     | 🟨     | 🟨    |

✅ = IS supported and tested in CI
🟨 = SHOULD be supported, but CI does not currently test for this
❌ = Not possible
>>>>>>> a51fbd39

### Apt Packages

> [!NOTE]
> The version of `libicu` is quite specific.
> There [is some work ongoing upstream](https://github.com/maplibre/maplibre-native/issues/3483) to build this into the static library we pull.

```shell
sudo apt-get install -y \
  build-essential \
  libcurl4-openssl-dev \
  libglfw3-dev \
  libjpeg-dev \
  libpng-dev \
  libsqlite3-dev \
  libuv1-dev \
  libwebp-dev \
  libz-dev \
  libicu-dev

# OpenGL
sudo apt-get install -y libopengl0 libx11-dev

# Vulkan
sudo apt-get install -y mesa-vulkan-drivers glslang-dev
```

## Development

* This project is easier to develop with [just](https://github.com/casey/just#readme), a modern alternative to `make`.
  Install it with `cargo install just`.
* To get a list of available commands, run `just`.
* To run tests, use `just test`.

### Compiling MapLibre Native

This crate relies on the MapLibre Native library, which is compiled as part of the build process:
* if the `MLN_FROM_SOURCE` environment variable is set, the build script will compile the native library from that dir.
* if this repo has been cloned, it will contain the `/maplibre-native` submodule, which will be used to compile the library. Make sure to run `git submodule update --init --recursive` to fetch the submodule.
* if there is no `/maplibre-native` submodule, the build script assumes it is being run as a dependency, and will try to download the source into the `OUT_DIR`.  Note that the first might take significant time to download and compile.

### MapLibre Native Dependency Management

The specific version of [MapLibre Native](https://github.com/maplibre/maplibre-native) used is controlled by the `MLN_REVISION` constant in `build.rs`.
This dependency is automatically updated via a GitHub workflow on the 1st of each month repository.
A pull request is created if an update is available.

## Getting Involved

Join the `#maplibre-martin` slack channel at OSMUS -- automatic invite is at <https://slack.openstreetmap.us/>

## License

Licensed under either of

* Apache License, Version 2.0 ([LICENSE-APACHE](LICENSE-APACHE) or <http://www.apache.org/licenses/LICENSE-2.0>)
* MIT license ([LICENSE-MIT](LICENSE-MIT) or <http://opensource.org/licenses/MIT>)
  at your option.

### Contribution

Unless you explicitly state otherwise, any contribution intentionally
submitted for inclusion in the work by you, as defined in the
Apache-2.0 license, shall be dual licensed as above, without any
additional terms or conditions.<|MERGE_RESOLUTION|>--- conflicted
+++ resolved
@@ -25,7 +25,6 @@
 
 ### Platform Support
 
-<<<<<<< HEAD
 The following platform and backend combinations are supported and tested in CI:
 
 | Platform  | Vulkan | OpenGL | Metal |
@@ -33,19 +32,10 @@
 | Linux x86 | ✅     | ✅     | ❌     |
 | Linux ARM | ✅     | ✅     | ❌     |
 | macOS ARM | ✅     | ✅     | ✅    |
-=======
-We offer the following platform and backend combinations:
-
-| Platform  | Vulkan | OpenGL | Metal |
-|-----------|--------|--------|-------|
-| Linux x86 | ✅     | 🟨     | ❌     |
-| Linux ARM | 🟨     | 🟨     | ❌     |
-| macOS ARM | 🟨     | 🟨     | 🟨    |
 
 ✅ = IS supported and tested in CI
-🟨 = SHOULD be supported, but CI does not currently test for this
+🟨 = SHOULD be supported, but currently is not
 ❌ = Not possible
->>>>>>> a51fbd39
 
 ### Apt Packages
 
