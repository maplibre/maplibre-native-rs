# MapLibre-native-rs

[![GitHub](https://img.shields.io/badge/github-nyurik/maplibre--native--rs-8da0cb?logo=github)](https://github.com/nyurik/maplibre-native-rs)
[![crates.io version](https://img.shields.io/crates/v/maplibre_native)](https://crates.io/crates/maplibre_native)
[![docs.rs](https://img.shields.io/docsrs/maplibre_native)](https://docs.rs/maplibre_native)
[![crates.io license](https://img.shields.io/crates/l/maplibre_native)](https://github.com/nyurik/maplibre-native-rs/blob/main/LICENSE-APACHE)
[![CI build](https://github.com/nyurik/maplibre-native-rs/actions/workflows/ci.yml/badge.svg)](https://github.com/nyurik/maplibre-native-rs/actions)

Rust bindings to the [MapLibre Native](https://github.com/maplibre/maplibre-native) map rendering engine.

## Usage

<<<<<<< HEAD
In order to compile, you must have the following dependencies (linux).
=======
To compile, you must have the following dependencies (linux).
>>>>>>> 29c1d45e
No other system has been tested yet (PRs welcome).
See the `.github/workflows/ci.yml` for the full list of dependencies.

* `ccache`
* `CMake` + `Ninja`

### Apt Packages

```shell
sudo apt-get install -y \
  build-essential \
  libcurl4-openssl-dev \
  libglfw3-dev \
  libjpeg-dev \
  libpng-dev \
<<<<<<< HEAD
  libsqlite3-dev \
  libuv1-dev \
  libwebp-dev \
  libz-dev

# OpenGL
sudo apt-get install -y libopengl0 libx11-dev

# Vulkan
sudo apt-get install -y mesa-vulkan-drivers glslang-dev
=======
  libuv1-dev \
  libwebp-dev

# OpenGL
sudo apt-get install -y libopengl0

# Vulkan
sudo apt-get install -y mesa-vulkan-drivers
>>>>>>> 29c1d45e
```

## Development

* This project is easier to develop with [just](https://github.com/casey/just#readme), a modern alternative to `make`.
  Install it with `cargo install just`.
* To get a list of available commands, run `just`.
* To run tests, use `just test`.

### Compiling MapLibre Native

This crate relies on the MapLibre Native library, which is compiled as part of the build process:
* if the `MLN_FROM_SOURCE` environment variable is set, the build script will compile the native library from that dir.
* if this repo has been cloned, it will contain the `/maplibre-native` submodule, which will be used to compile the library. Make sure to run `git submodule update --init --recursive` to fetch the submodule.
* if there is no `/maplibre-native` submodule, the build script assumes it is being run as a dependency, and will try to download the source into the `OUT_DIR`.  Note that the first might take significant time to download and compile.

## Getting Involved

Join the `#maplibre-martin` slack channel at OSMUS -- automatic invite is at <https://slack.openstreetmap.us/>

## License

Licensed under either of

* Apache License, Version 2.0 ([LICENSE-APACHE](LICENSE-APACHE) or <http://www.apache.org/licenses/LICENSE-2.0>)
* MIT license ([LICENSE-MIT](LICENSE-MIT) or <http://opensource.org/licenses/MIT>)
  at your option.

### Contribution

Unless you explicitly state otherwise, any contribution intentionally
submitted for inclusion in the work by you, as defined in the
Apache-2.0 license, shall be dual licensed as above, without any
additional terms or conditions.<|MERGE_RESOLUTION|>--- conflicted
+++ resolved
@@ -10,11 +10,7 @@
 
 ## Usage
 
-<<<<<<< HEAD
-In order to compile, you must have the following dependencies (linux).
-=======
 To compile, you must have the following dependencies (linux).
->>>>>>> 29c1d45e
 No other system has been tested yet (PRs welcome).
 See the `.github/workflows/ci.yml` for the full list of dependencies.
 
@@ -30,7 +26,6 @@
   libglfw3-dev \
   libjpeg-dev \
   libpng-dev \
-<<<<<<< HEAD
   libsqlite3-dev \
   libuv1-dev \
   libwebp-dev \
@@ -41,16 +36,6 @@
 
 # Vulkan
 sudo apt-get install -y mesa-vulkan-drivers glslang-dev
-=======
-  libuv1-dev \
-  libwebp-dev
-
-# OpenGL
-sudo apt-get install -y libopengl0
-
-# Vulkan
-sudo apt-get install -y mesa-vulkan-drivers
->>>>>>> 29c1d45e
 ```
 
 ## Development
