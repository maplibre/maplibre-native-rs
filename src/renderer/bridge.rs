--- conflicted
+++ resolved
@@ -22,23 +22,13 @@
     enum MapDebugOptions {
         NoDebug = 0,
         /// Edges of tile boundaries are shown as thick, red lines.
-<<<<<<< HEAD
-=======
         ///
->>>>>>> 34899210
         /// Can help diagnose tile clipping issues.
         TileBorders = 0b0000_0010, // 1 << 1
         ParseStatus = 0b0000_0100, // 1 << 2
         /// Each tile shows a timestamp indicating when it was loaded.
         Timestamps = 0b0000_1000, // 1 << 3
         /// Edges of glyphs and symbols are shown as faint, green lines.
-<<<<<<< HEAD
-        /// Can help diagnose collision and label placement issues.
-        Collision = 0b0001_0000, // 1 << 4
-        /// Each drawing operation is replaced by a translucent fill.
-        /// Overlapping drawing operations appear more prominent to help diagnose overdrawing.
-        Overdraw = 0b0010_0000, // 1 << 5
-=======
         ///
         /// Can help diagnose collision and label placement issues.
         Collision = 0b0001_0000, // 1 << 4
@@ -49,7 +39,6 @@
         /// The stencil buffer is shown instead of the color buffer.
         ///
         /// Note: This option does nothing in Release builds of the SDK.
->>>>>>> 34899210
         StencilClip = 0b0100_0000, // 1 << 6
         /// The depth buffer is shown instead of the color buffer.
         ///
