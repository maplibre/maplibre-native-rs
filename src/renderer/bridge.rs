--- conflicted
+++ resolved
@@ -1,7 +1,5 @@
 use cxx::{CxxString, UniquePtr};
 
-<<<<<<< HEAD
-=======
 /// Enable or disable the internal logging thread
 ///
 /// By default, logs are generated asynchronously except for Error level messages.
@@ -26,7 +24,6 @@
     }
 }
 
->>>>>>> 5e556972
 #[allow(clippy::borrow_as_ptr)]
 #[cxx::bridge(namespace = "mln::bridge")]
 pub mod ffi {
