--- conflicted
+++ resolved
@@ -16,11 +16,11 @@
 release = "core-aeaadc06b4e0614f4f243db4dce210c22dde9f9c"
 
 [features]
-<<<<<<< HEAD
-default = ["pool"] # automatically picks the platform-specific features
+default = ["log", "pool"] # automatically picks the platform-specific features
 metal = [] # default on Apple platforms, do not add to default features
 opengl = []
 vulkan = []  # default on other platforms
+log = ["dep:log"]
 pool = ["dep:tokio"]
 
 [dependencies]
@@ -28,17 +28,7 @@
 url.workspace = true
 thiserror.workspace = true
 tokio = { workspace = true, optional = true }
-=======
-default = ["log"] # automatically pick the platform-specific features
-metal = [] # default on Apple platforms, do not add to default features
-opengl = []
-vulkan = []  # default on other platforms
-log = ["dep:log"]
-
-[dependencies]
-cxx.workspace = true
 log = { workspace = true, optional = true }
->>>>>>> 5e556972
 
 [build-dependencies]
 cmake.workspace = true
@@ -49,13 +39,10 @@
 walkdir.workspace = true
 
 [dev-dependencies]
-<<<<<<< HEAD
+env_logger.workspace = true
 futures = "0.3"
 insta = { workspace = true, features = ["json", "redactions"] }
 tokio = { workspace = true, features = ["macros", "sync", "rt-multi-thread"] }
-=======
-env_logger.workspace = true
->>>>>>> 5e556972
 
 [lints]
 workspace = true
