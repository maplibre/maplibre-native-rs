[package]
name = "maplibre_native"
version = "0.2.0"
description = "Rust bindings to the MapLibre Native map rendering engine"
authors = ["Yuri Astrakhan <YuriAstrakhan@gmail.com>"]
repository = "https://github.com/maplibre/maplibre-native-rs"
edition.workspace = true
license.workspace = true
keywords = ["maplibre", "rendering", "gis", "tiles"]
categories = ["external-ffi-bindings", "science::geo", "rendering"]
rust-version = "1.82" # due to icu_collections@2
exclude = []

[package.metadata.mln]
repo = "maplibre/maplibre-native"
release = "core-aeaadc06b4e0614f4f243db4dce210c22dde9f9c"

[features]
default = ["log"] # automatically pick the platform-specific features
metal = [] # default on Apple platforms, do not add to default features
opengl = []
vulkan = []  # default on other platforms
log = ["dep:log"]

[dependencies]
cxx.workspace = true
<<<<<<< HEAD
url.workspace = true
thiserror.workspace = true

[dev-dependencies]
=======
log = { workspace = true, optional = true }
>>>>>>> 5e556972

[build-dependencies]
cmake.workspace = true
cxx-build.workspace = true
downloader.workspace = true
flate2.workspace = true
tar.workspace = true
walkdir.workspace = true

[dev-dependencies]
env_logger.workspace = true

[lints]
workspace = true

##########################################################
##########################################################
####  Workspace configuration for the entire project  ####
##########################################################
##########################################################

[workspace]
members = [".", "examples/*"]

[workspace.package]
edition = "2021"
license = "MIT OR Apache-2.0"

[workspace.dependencies]
clap = { version = "4.5.27", features = ["derive", "env", "unstable-markdown"] }
cmake = "0.1"
cxx = "1.0.138"
cxx-build = "1.0.138"
downloader = "0.2.8"
env_logger = "0.11"
flate2 = "1.1.1"
log = "0.4"
maplibre_native = { path = ".", version = "0.2.0" }
tar = "0.4.44"
thiserror = "2.0.16"
url = "2.5.7"
walkdir = "2.5.0"

[workspace.lints.rust]
unused_qualifications = "warn"

[workspace.lints.clippy]
pedantic = { level = "warn", priority = -1 }
missing_panics_doc = "allow" # FIXME: remove<|MERGE_RESOLUTION|>--- conflicted
+++ resolved
@@ -24,14 +24,11 @@
 
 [dependencies]
 cxx.workspace = true
-<<<<<<< HEAD
 url.workspace = true
 thiserror.workspace = true
 
 [dev-dependencies]
-=======
 log = { workspace = true, optional = true }
->>>>>>> 5e556972
 
 [build-dependencies]
 cmake.workspace = true
