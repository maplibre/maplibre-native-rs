[package]
name = "render"
version = "0.0.0"
publish = false
description = "Rendering example"
edition.workspace = true
license.workspace = true

[[bin]]
name = "render"
path = "src/main.rs"

[dependencies]
clap.workspace = true
<<<<<<< HEAD
url.workspace = true
=======
env_logger.workspace = true
log.workspace = true
>>>>>>> 5e556972
maplibre_native.workspace = true

[lints]
workspace = true<|MERGE_RESOLUTION|>--- conflicted
+++ resolved
@@ -12,12 +12,9 @@
 
 [dependencies]
 clap.workspace = true
-<<<<<<< HEAD
+env_logger.workspace = true
 url.workspace = true
-=======
-env_logger.workspace = true
 log.workspace = true
->>>>>>> 5e556972
 maplibre_native.workspace = true
 
 [lints]
